from promptsource.templates import DatasetTemplates
from pprint import pprint
from typing import List, Union

import sacrebleu
import lm_eval.base


from . import bigsciencelama
from . import lama
from . import superglue
from . import glue
from . import arc
from . import coqa
from . import race
from . import webqs
from . import anli
from . import wsc273
from . import winogrande
from . import quac
from . import hellaswag
from . import openbookqa
from . import squad
from . import naturalqs
from . import sat
from . import arithmetic
from . import lambada
from . import race
from . import piqa
from . import prost
from . import mc_taco
from . import triviaqa
from . import pubmedqa
from . import sciq
from . import webqs
from . import qasper
from . import qa4mre
from . import translation
from . import headqa
from . import mathqa
from . import hendrycks_ethics
from . import drop
from . import unscramble
from . import logiqa
from . import hendrycks_test
from . import hendrycks_math
from . import cbt
from . import lambada_cloze
from . import pile
from . import wikitext
from . import lambada_multilingual
from . import mutual
from . import truthfulqa
from . import blimp
from . import asdiv
from . import gsm8k
from . import storycloze
from . import hans
from . import gem_webnlg
from . import gem_xsum
from . import gem_mlsum
from . import wino_bias
from . import e2e_nlg_cleaned
from . import gem_asset_turk

########################################
# Translation tasks
########################################

# 6 total
gpt3_translation_benchmarks = {
    "wmt14": ["en-fr", "fr-en"],  # French
    "wmt16": ["en-ro", "ro-en", "de-en", "en-de"],  # German, Romanian
}


# 28 total
selected_translation_benchmarks = {
    **gpt3_translation_benchmarks,
    "wmt20": sacrebleu.get_langpairs_for_testset("wmt20"),
    "iwslt17": ["en-ar", "ar-en"],  # Arabic
}

# 319 total
all_translation_benchmarks = {
    ts: sacrebleu.get_langpairs_for_testset(ts)
    for ts in sacrebleu.get_available_testsets()
}


########################################
# All tasks
########################################


TASK_REGISTRY = {
    # GLUE
    "cola": glue.CoLA,
    "mnli": glue.MNLI,
    "mnli_mismatched": glue.MNLIMismatched,
    "mrpc": glue.MRPC,
    "rte": glue.RTE,
    "qnli": glue.QNLI,
    "qqp": glue.QQP,
    # "stsb": glue.STSB, # not implemented yet
    "sst": glue.SST,
    "wnli": glue.WNLI,
    # SuperGLUE
    "boolq": superglue.BoolQ,
    "cb": superglue.CommitmentBank,
    "copa": superglue.Copa,
    "multirc": superglue.MultiRC,
    "record": superglue.ReCoRD,
    "wic": superglue.WordsInContext,
    "wsc": superglue.SGWinogradSchemaChallenge,
    # Order by benchmark/genre?
    "coqa": coqa.CoQA,
    "drop": drop.DROP,
    "lambada": lambada.LAMBADA,
    "lambada_cloze": lambada_cloze.LAMBADA_cloze,
    **gem_webnlg.construct_tasks(),
    # multilingual lambada
    **gem_asset_turk.construct_tasks(),
    **lambada_multilingual.construct_tasks(),
    "wikitext": wikitext.WikiText,
    # "cbt-cn": cbt.CBTCN, # disabled pending context length fix
    # "cbt-ne": cbt.CBTNE, # disabled pending context length fix
    "piqa": piqa.PiQA,
    "prost": prost.PROST,
    "mc_taco": mc_taco.MCTACO,
    # Science related
    "pubmedqa": pubmedqa.Pubmed_QA,
    "sciq": sciq.SciQ,
    "e2e_nlg_cleaned": e2e_nlg_cleaned.E2E_NLG_Cleaned,
    "qasper": qasper.QASPER,
    "qa4mre_2011": qa4mre.QA4MRE_2011,
    "qa4mre_2012": qa4mre.QA4MRE_2012,
    "qa4mre_2013": qa4mre.QA4MRE_2013,
    "triviaqa": triviaqa.TriviaQA,
    "arc_easy": arc.ARCEasy,
    "arc_challenge": arc.ARCChallenge,
    # "quac": quac.QuAC, # not implemented yet
    "logiqa": logiqa.LogiQA,
    "hellaswag": hellaswag.HellaSwag,
    "openbookqa": openbookqa.OpenBookQA,
    "squad2": squad.SQuAD2,
    "race": race.RACE,
    # "naturalqs": naturalqs.NaturalQs, # not implemented yet
    "headqa": headqa.HeadQAEsDeprecated,  # for backwards compat - headqa used to default to es
    "headqa_es": headqa.HeadQAEs,
    "headqa_en": headqa.HeadQAEn,
    "mathqa": mathqa.MathQA,
    "webqs": webqs.WebQs,
    "wsc273": wsc273.WinogradSchemaChallenge273,
    "winogrande": winogrande.Winogrande,
    "anli_r1": anli.ANLIRound1,
    "anli_r2": anli.ANLIRound2,
    "anli_r3": anli.ANLIRound3,
    "hans": hans.HANS,
    "ethics_cm": hendrycks_ethics.EthicsCM,
    "ethics_deontology": hendrycks_ethics.EthicsDeontology,
    "ethics_justice": hendrycks_ethics.EthicsJustice,
    "ethics_utilitarianism_original": hendrycks_ethics.EthicsUtilitarianismOriginal,
    "ethics_utilitarianism": hendrycks_ethics.EthicsUtilitarianism,
    "ethics_virtue": hendrycks_ethics.EthicsVirtue,
    "truthfulqa_mc": truthfulqa.TruthfulQAMultipleChoice,
    "truthfulqa_gen": truthfulqa.TruthfulQAGeneration,
    # dialogue
    "mutual": mutual.MuTual,
    "mutual_plus": mutual.MuTualPlus,
    # math
    "math_algebra": hendrycks_math.MathAlgebra,
    "math_counting_and_prob": hendrycks_math.MathCountingAndProbability,
    "math_geometry": hendrycks_math.MathGeometry,
    "math_intermediate_algebra": hendrycks_math.MathIntermediateAlgebra,
    "math_num_theory": hendrycks_math.MathNumberTheory,
    "math_prealgebra": hendrycks_math.MathPrealgebra,
    "math_precalc": hendrycks_math.MathPrecalculus,
    "math_asdiv": asdiv.Asdiv,
    "gsm8k": gsm8k.GradeSchoolMath8K,
    # arithmetic
    "arithmetic_2da": arithmetic.Arithmetic2DPlus,
    "arithmetic_2ds": arithmetic.Arithmetic2DMinus,
    "arithmetic_3da": arithmetic.Arithmetic3DPlus,
    "arithmetic_3ds": arithmetic.Arithmetic3DMinus,
    "arithmetic_4da": arithmetic.Arithmetic4DPlus,
    "arithmetic_4ds": arithmetic.Arithmetic4DMinus,
    "arithmetic_5da": arithmetic.Arithmetic5DPlus,
    "arithmetic_5ds": arithmetic.Arithmetic5DMinus,
    "arithmetic_2dm": arithmetic.Arithmetic2DMultiplication,
    "arithmetic_1dc": arithmetic.Arithmetic1DComposite,
    # TODO Perhaps make these groups of tasks
    #   e.g. anli, arithmetic, openai_translations, harness_translations
    # hendrycksTest (57 tasks)
    **hendrycks_test.create_all_tasks(),
    # e.g. wmt14-fr-en
    **translation.create_tasks_from_benchmarks(gpt3_translation_benchmarks),
    # chef's selection, mostly wmt20
    **translation.create_tasks_from_benchmarks(selected_translation_benchmarks),
    # Word Scrambling and Manipulation Tasks
    "anagrams1": unscramble.Anagrams1,
    "anagrams2": unscramble.Anagrams2,
    "cycle_letters": unscramble.CycleLetters,
    "random_insertion": unscramble.RandomInsertion,
    "reversed_words": unscramble.ReversedWords,
    # Pile
    "pile_arxiv": pile.PileArxiv,
    "pile_books3": pile.PileBooks3,
    "pile_bookcorpus2": pile.PileBookCorpus2,
    "pile_dm-mathematics": pile.PileDmMathematics,
    "pile_enron": pile.PileEnron,
    "pile_europarl": pile.PileEuroparl,
    "pile_freelaw": pile.PileFreeLaw,
    "pile_github": pile.PileGithub,
    "pile_gutenberg": pile.PileGutenberg,
    "pile_hackernews": pile.PileHackernews,
    "pile_nih-exporter": pile.PileNIHExporter,
    "pile_opensubtitles": pile.PileOpenSubtitles,
    "pile_openwebtext2": pile.PileOpenWebText2,
    "pile_philpapers": pile.PilePhilPapers,
    "pile_pile-cc": pile.PilePileCc,
    "pile_pubmed-abstracts": pile.PilePubmedAbstracts,
    "pile_pubmed-central": pile.PilePubmedCentral,
    "pile_stackexchange": pile.PileStackExchange,
    "pile_uspto": pile.PileUspto,
    "pile_ubuntu-irc": pile.PileUbuntuIrc,
    "pile_wikipedia": pile.PileWikipedia,
    "pile_youtubesubtitles": pile.PileYoutubeSubtitles,
    # BLiMP
    "blimp_adjunct_island": blimp.BlimpAdjunctIsland,
    "blimp_anaphor_gender_agreement": blimp.BlimpAnaphorGenderAgreement,
    "blimp_anaphor_number_agreement": blimp.BlimpAnaphorNumberAgreement,
    "blimp_animate_subject_passive": blimp.BlimpAnimateSubjectPassive,
    "blimp_animate_subject_trans": blimp.BlimpAnimateSubjectTrans,
    "blimp_causative": blimp.BlimpCausative,
    "blimp_complex_NP_island": blimp.BlimpComplex_NPIsland,
    "blimp_coordinate_structure_constraint_complex_left_branch": blimp.BlimpCoordinateStructureConstraintComplexLeftBranch,
    "blimp_coordinate_structure_constraint_object_extraction": blimp.BlimpCoordinateStructureConstraintObjectExtraction,
    "blimp_determiner_noun_agreement_1": blimp.BlimpDeterminerNounAgreement_1,
    "blimp_determiner_noun_agreement_2": blimp.BlimpDeterminerNounAgreement_2,
    "blimp_determiner_noun_agreement_irregular_1": blimp.BlimpDeterminerNounAgreementIrregular_1,
    "blimp_determiner_noun_agreement_irregular_2": blimp.BlimpDeterminerNounAgreementIrregular_2,
    "blimp_determiner_noun_agreement_with_adj_2": blimp.BlimpDeterminerNounAgreementWithAdj_2,
    "blimp_determiner_noun_agreement_with_adj_irregular_1": blimp.BlimpDeterminerNounAgreementWithAdjIrregular_1,
    "blimp_determiner_noun_agreement_with_adj_irregular_2": blimp.BlimpDeterminerNounAgreementWithAdjIrregular_2,
    "blimp_determiner_noun_agreement_with_adjective_1": blimp.BlimpDeterminerNounAgreementWithAdjective_1,
    "blimp_distractor_agreement_relational_noun": blimp.BlimpDistractorAgreementRelationalNoun,
    "blimp_distractor_agreement_relative_clause": blimp.BlimpDistractorAgreementRelativeClause,
    "blimp_drop_argument": blimp.BlimpDropArgument,
    "blimp_ellipsis_n_bar_1": blimp.BlimpEllipsisNBar_1,
    "blimp_ellipsis_n_bar_2": blimp.BlimpEllipsisNBar_2,
    "blimp_existential_there_object_raising": blimp.BlimpExistentialThereObjectRaising,
    "blimp_existential_there_quantifiers_1": blimp.BlimpExistentialThereQuantifiers_1,
    "blimp_existential_there_quantifiers_2": blimp.BlimpExistentialThereQuantifiers_2,
    "blimp_existential_there_subject_raising": blimp.BlimpExistentialThereSubjectRaising,
    "blimp_expletive_it_object_raising": blimp.BlimpExpletiveItObjectRaising,
    "blimp_inchoative": blimp.BlimpInchoative,
    "blimp_intransitive": blimp.BlimpIntransitive,
    "blimp_irregular_past_participle_adjectives": blimp.BlimpIrregularPastParticipleAdjectives,
    "blimp_irregular_past_participle_verbs": blimp.BlimpIrregularPastParticipleVerbs,
    "blimp_irregular_plural_subject_verb_agreement_1": blimp.BlimpIrregularPluralSubjectVerbAgreement_1,
    "blimp_irregular_plural_subject_verb_agreement_2": blimp.BlimpIrregularPluralSubjectVerbAgreement_2,
    "blimp_left_branch_island_echo_question": blimp.BlimpLeftBranchIslandEchoQuestion,
    "blimp_left_branch_island_simple_question": blimp.BlimpLeftBranchIslandSimpleQuestion,
    "blimp_matrix_question_npi_licensor_present": blimp.BlimpMatrixQuestionNpiLicensorPresent,
    "blimp_npi_present_1": blimp.BlimpNpiPresent_1,
    "blimp_npi_present_2": blimp.BlimpNpiPresent_2,
    "blimp_only_npi_licensor_present": blimp.BlimpOnlyNpiLicensorPresent,
    "blimp_only_npi_scope": blimp.BlimpOnlyNpiScope,
    "blimp_passive_1": blimp.BlimpPassive_1,
    "blimp_passive_2": blimp.BlimpPassive_2,
    "blimp_principle_A_c_command": blimp.BlimpPrinciple_ACCommand,
    "blimp_principle_A_case_1": blimp.BlimpPrinciple_ACase_1,
    "blimp_principle_A_case_2": blimp.BlimpPrinciple_ACase_2,
    "blimp_principle_A_domain_1": blimp.BlimpPrinciple_ADomain_1,
    "blimp_principle_A_domain_2": blimp.BlimpPrinciple_ADomain_2,
    "blimp_principle_A_domain_3": blimp.BlimpPrinciple_ADomain_3,
    "blimp_principle_A_reconstruction": blimp.BlimpPrinciple_AReconstruction,
    "blimp_regular_plural_subject_verb_agreement_1": blimp.BlimpRegularPluralSubjectVerbAgreement_1,
    "blimp_regular_plural_subject_verb_agreement_2": blimp.BlimpRegularPluralSubjectVerbAgreement_2,
    "blimp_sentential_negation_npi_licensor_present": blimp.BlimpSententialNegationNpiLicensorPresent,
    "blimp_sentential_negation_npi_scope": blimp.BlimpSententialNegationNpiScope,
    "blimp_sentential_subject_island": blimp.BlimpSententialSubjectIsland,
    "blimp_superlative_quantifiers_1": blimp.BlimpSuperlativeQuantifiers_1,
    "blimp_superlative_quantifiers_2": blimp.BlimpSuperlativeQuantifiers_2,
    "blimp_tough_vs_raising_1": blimp.BlimpToughVsRaising_1,
    "blimp_tough_vs_raising_2": blimp.BlimpToughVsRaising_2,
    "blimp_transitive": blimp.BlimpTransitive,
    "blimp_wh_island": blimp.BlimpWhIsland,
    "blimp_wh_questions_object_gap": blimp.BlimpWhQuestionsObjectGap,
    "blimp_wh_questions_subject_gap": blimp.BlimpWhQuestionsSubjectGap,
    "blimp_wh_questions_subject_gap_long_distance": blimp.BlimpWhQuestionsSubjectGapLongDistance,
    "blimp_wh_vs_that_no_gap": blimp.BlimpWhVsThatNoGap,
    "blimp_wh_vs_that_no_gap_long_distance": blimp.BlimpWhVsThatNoGapLongDistance,
    "blimp_wh_vs_that_with_gap": blimp.BlimpWhVsThatWithGap,
    "blimp_wh_vs_that_with_gap_long_distance": blimp.BlimpWhVsThatWithGapLongDistance,
    
    #GEM/mlsum
    "mlsum_es":gem_mlsum.GEMMLSUMEs,
    "mlsum_de":gem_mlsum.GEMMLSUMDe,
    "mlsum_es_covid_challenge_set":gem_mlsum.GEMMLSUMEsChallgeTestCovid,
    "mlsum_de_covid_challenge_set":gem_mlsum.GEMMLSUMDeChallgeTestCovid,

    # Requires manual download of data.
    # "storycloze_2016": storycloze.StoryCloze2016,
    # "storycloze_2018": storycloze.StoryCloze2018,
    # "sat": sat.SATAnalogies,

    #GEM/xum
    "gem_xsum": gem_xsum.GEMXSUM,
    "gem_xsum_challenge_sample": gem_xsum.GEMXSUMChallgeSample,
    "gem_xsum_challenge_test_backtranslation": gem_xsum.GEMXSUMChallgeTestBacktranslation,
    "gem_xsum_challenge_test_bfp_02": gem_xsum.GEMXSUMChallgeTestBFP02,
    "gem_xsum_challenge_test_bfp_05": gem_xsum.GEMXSUMChallgeTestBFP05,
    "gem_xsum_challenge_test_nopunc": gem_xsum.GEMXSUMChallgeTestNopunc,
    "gem_xsum_challenge_test_covid": gem_xsum.GEMXSUMChallgeTestCovid,

<<<<<<< HEAD

   #LAMA
    "lama-trex":lama.Trex,
    "bigscience-lama":bigsciencelama.BigScienceLAMA,
=======
    # WinoBias
    "wino_bias_type1_pro": wino_bias.WinoBiasType1Pro,
    "wino_bias_type1_anti": wino_bias.WinoBiasType1Anti,
    "wino_bias_type2_pro": wino_bias.WinoBiasType2Pro,
    "wino_bias_type2_anti": wino_bias.WinoBiasType2Anti,
>>>>>>> 5e59320b
}


ALL_TASKS = sorted(list(TASK_REGISTRY))


def get_task(task_name):
    try:
        return TASK_REGISTRY[task_name]
    except KeyError as e:
        print("Available tasks:")
        pprint(TASK_REGISTRY)
        raise KeyError(f"Missing task {task_name}")


def get_task_name_from_object(task_object):
    for name, class_ in TASK_REGISTRY.items():
        if class_ is task_object:
            return name

    # this gives a mechanism for non-registered tasks to have a custom name anyways when reporting
    return (
        task_object.EVAL_HARNESS_NAME
        if hasattr(task_object, "EVAL_HARNESS_NAME")
        else type(task_object).__name__
    )


def get_task_dict(task_name_list: List[Union[str, lm_eval.base.Task]]):
    task_name_dict = {
        task_name: get_task(task_name)()
        for task_name in task_name_list
        if isinstance(task_name, str)
    }
    task_name_from_object_dict = {
        get_task_name_from_object(task_object): task_object
        for task_object in task_name_list
        if not isinstance(task_object, str)
    }
    assert set(task_name_dict.keys()).isdisjoint(set(task_name_from_object_dict.keys()))
    return {**task_name_dict, **task_name_from_object_dict}


def get_task_dict_promptsource(task_name_list: List[str]):
    """Loads a task instance for each prompt written for that task."""
    task_name_dict = {}

    for task_name in task_name_list:
        assert isinstance(task_name, str)

        # Static version of the Task Use this to get HF dataset path / name.
        static_task_obj = get_task(task_name)
        # Create the proper task name arg for DatasetTemplates.
        sub_task = (
            f"/{static_task_obj.DATASET_NAME}" if static_task_obj.DATASET_NAME else ""
        )
        ps_task_name = f"{static_task_obj.DATASET_PATH}{sub_task}"

        task_prompts = DatasetTemplates(ps_task_name)
        for prompt_name in task_prompts.all_template_names:
            prompt = task_prompts[prompt_name]
            # NOTE: We choose a sep that can be easily split.
            task_name_dict[f"{task_name}+{prompt_name}"] = get_task(task_name)(
                prompt=prompt
            )

    return task_name_dict<|MERGE_RESOLUTION|>--- conflicted
+++ resolved
@@ -315,18 +315,14 @@
     "gem_xsum_challenge_test_nopunc": gem_xsum.GEMXSUMChallgeTestNopunc,
     "gem_xsum_challenge_test_covid": gem_xsum.GEMXSUMChallgeTestCovid,
 
-<<<<<<< HEAD
-
    #LAMA
     "lama-trex":lama.Trex,
     "bigscience-lama":bigsciencelama.BigScienceLAMA,
-=======
     # WinoBias
     "wino_bias_type1_pro": wino_bias.WinoBiasType1Pro,
     "wino_bias_type1_anti": wino_bias.WinoBiasType1Anti,
     "wino_bias_type2_pro": wino_bias.WinoBiasType2Pro,
     "wino_bias_type2_anti": wino_bias.WinoBiasType2Anti,
->>>>>>> 5e59320b
 }
 
 
