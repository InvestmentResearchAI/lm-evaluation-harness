# REMINDER: this code needs to be rewritten for the new framework. Remove this comment when the code is fully converted.

import json
import random
import os
from lm_eval.base import Dataset, rf, mean
from tqdm import auto as tqdm_lib
from . common import simple_accuracy_metric
import numpy as np
from ..utils import sh


class SATAnalogies(Dataset):    
    def __init__(self):
        super().__init__()

    def download(self):
        # We should be using a checksum here.
        # The canonical sha256 hash is below:
        # 9dece377d8d57253ef8c78370ff15de0bb1d9e90a82c815a67ba1e621e921bfc
        if not os.path.exists('data/sat') and os.path.exists('data/sat/SAT-package-V3.txt'):
            raise NotImplementedError('SAT Analogies dataset is not provided. Follow instructions on https://aclweb.org/aclwiki/SAT_Analogy_Questions_(State_of_the_art) to locate.')

    def has_training_docs(self):
        return False

    def has_validation_docs(self):
        return False

    def has_test_docs(self):
        return True

    def training_docs(self):
        return []

    def validation_docs(self):
        return []

    def test_docs(self):
        data = []

        with open("data/sat/SAT-package-V3.txt", "r") as f:
            lines = f.read().splitlines() 
            record = []
            for line in lines:
                if len(line) == 0 and record:
                    data.append(record)
                    record = []
                elif len(line) > 0 and line[0] == '#':
                    continue
                else:
                    record.append(line)
            data.append(record)

        docs = []

        for record in data:
            source = record[-8]
            query = record[-7]
            choices = record[-6:-1]
            answer_key = record[-1]

            doc = {
                'source': source,
                'query': query,
                'choices': choices,
                'answer_key': answer_key,
            }
            docs.append(doc)

        return docs

    
    def fewshot_description(self):
        # This format is ONLY for the purposes of deduplication. For the task evaluation, we'll need to find a new strategy,
        # to meet the needs of this particular task.
        return "first thing is to second thing as\nthird thing is to fourth thing\nfifth thing is to sixth thing\nseventh thing is to eighth thing\nninth thing is to tenth thing\neleventh thing is to twelfth thing\nanswer which is either a b c d or e"

    def doc_to_text(self, doc, include_target=True):
        # SAT Analogies is currently only writing out full examples. Partial evaluation needs implementing.
        format_qn = lambda x: x[0] + ' is to ' + x[1]

        query = doc['query']
        choices = doc['choices']
        answer = doc['answer_key']

        query_words = query.split(' ')[:2]
        text = format_qn(query_words) + ' as' + '\n'

        for choice in choices:
            choice_words = choice.split(' ')[:2]
            text += format_qn(choice_words) + '\n'

        if include_target:
            text += answer

        return text

<<<<<<< HEAD
    def doc_to_target(self, doc):
        # assumes answer_key is the true-answer's letter
        return doc['answer_key']

    def construct_requests(self, ctx):
        # assumes the output is the predicted-answer's letter
        ll_a = rf.loglikelihood(ctx, ' a')
        ll_b = rf.loglikelihood(ctx, ' b')
        ll_c = rf.loglikelihood(ctx, ' c')
        ll_d = rf.loglikelihood(ctx, ' d')
        ll_e = rf.loglikelihood(ctx, ' e')

        return ll_a, ll_b, ll_c, ll_d, ll_e

    def process_results(self, doc, results):
        predicted_odds = np.array(list(results))
        gold = doc["answer_key"]

        acc = 1. if np.argmax(predicted_odds) == gold else 0.

        return [
            {
                "submetric": "acc",
                "value": acc,
                "higher_is_better": True,
                "aggregation": mean
            }
        ]


    def evaluate(self, docs, lm):
        # functionality already implemented above
        raise NotImplementedError()

=======
    # TODO: Implement evaluation code

    # ***IMPORTANT***: this evaluation function needs to be written for the new framework. 
    # For more info, check out the interface in base.py and the example BoolQ implementation in superglue.py. 
    # Remove this comment when the evaluation code is implemented.
>>>>>>> afc614fe
<|MERGE_RESOLUTION|>--- conflicted
+++ resolved
@@ -96,7 +96,7 @@
 
         return text
 
-<<<<<<< HEAD
+
     def doc_to_target(self, doc):
         # assumes answer_key is the true-answer's letter
         return doc['answer_key']
@@ -129,12 +129,4 @@
 
     def evaluate(self, docs, lm):
         # functionality already implemented above
-        raise NotImplementedError()
-
-=======
-    # TODO: Implement evaluation code
-
-    # ***IMPORTANT***: this evaluation function needs to be written for the new framework. 
-    # For more info, check out the interface in base.py and the example BoolQ implementation in superglue.py. 
-    # Remove this comment when the evaluation code is implemented.
->>>>>>> afc614fe
+        raise NotImplementedError()